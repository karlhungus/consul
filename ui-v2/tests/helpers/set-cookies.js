export default function(type, count, obj) {
  var key = '';
  switch (type) {
    case 'dc':
      key = 'CONSUL_DATACENTER_COUNT';
      break;
    case 'service':
      key = 'CONSUL_SERVICE_COUNT';
      break;
    case 'node':
      key = 'CONSUL_NODE_COUNT';
      break;
    case 'kv':
      key = 'CONSUL_KV_COUNT';
      break;
    case 'acl':
      key = 'CONSUL_ACL_COUNT';
      obj['CONSUL_ENABLE_ACLS'] = 1;
      break;
<<<<<<< HEAD
    case 'session':
      key = 'CONSUL_SESSION_COUNT';
=======
    case 'intention':
      key = 'CONSUL_INTENTION_COUNT';
>>>>>>> adaaa37e
      break;
  }
  if (key) {
    obj[key] = count;
  }
  return obj;
}<|MERGE_RESOLUTION|>--- conflicted
+++ resolved
@@ -17,13 +17,11 @@
       key = 'CONSUL_ACL_COUNT';
       obj['CONSUL_ENABLE_ACLS'] = 1;
       break;
-<<<<<<< HEAD
     case 'session':
       key = 'CONSUL_SESSION_COUNT';
-=======
+      break;
     case 'intention':
       key = 'CONSUL_INTENTION_COUNT';
->>>>>>> adaaa37e
       break;
   }
   if (key) {
